--- conflicted
+++ resolved
@@ -17,36 +17,10 @@
     # Get the num_of_robots value from the launch configuration
     num_of_robots = LaunchConfiguration('num_of_robots')
 
-<<<<<<< HEAD
-=======
-    # Path to the sim_with_nav.launch.py file
-    sim_with_nav_launch_path = os.path.join(
-        get_package_share_directory('simulation_env'),
-        'launch',
-        'sim_with_nav.launch.py'
-    )
-
-    # Dynamically get the path to the Server.py script
-    # package_share_directory = get_package_share_directory('web_server')
-    # server_script_path = os.path.join(package_share_directory, 'web_server', 'Server.py')
-
->>>>>>> fa1942e9
     return LaunchDescription([
         # Declare the num_of_robots argument
         num_of_robots_arg,
 
-<<<<<<< HEAD
-=======
-        # Include the sim_with_nav.launch.py file with the num_of_robots argument
-        IncludeLaunchDescription(
-            PythonLaunchDescriptionSource(sim_with_nav_launch_path),
-            launch_arguments={
-                'enable_rviz': 'false',
-                'number_of_robots': num_of_robots
-            }.items()
-        ),
-
->>>>>>> fa1942e9
         # Launch the logger node
         Node(
             package='logger',
@@ -79,10 +53,4 @@
             name='task_manager_node',
             output='screen'
         ),
-
-        # # Execute the Server.py script using python3
-        # ExecuteProcess(
-        #     cmd=['python3', server_script_path],
-        #     output='screen'
-        # ),
     ])