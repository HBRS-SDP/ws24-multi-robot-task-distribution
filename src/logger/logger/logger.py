--- conflicted
+++ resolved
@@ -1,8 +1,8 @@
 """
 central_logger.py
 
-This module implements the CentralLogger class, which is responsible for collecting, storing, and forwarding 
-log messages from various ROS 2 nodes. The CentralLogger node subscribes to the '/central_logs' topic 
+This module implements the CentralLogger class, which is responsible for collecting, storing, and forwarding
+log messages from various ROS 2 nodes. The CentralLogger node subscribes to the '/central_logs' topic
 and logs messages to a CSV file while also sending them to a web server for remote monitoring.
 
 Classes:
@@ -22,7 +22,7 @@
         send_log_to_web(timestamp, node, log_level, message): Sends log data to a remote web server using an HTTP POST request.
 
 Usage:
-    This script is intended to be run as a ROS 2 node. It collects logs from other nodes and stores them locally 
+    This script is intended to be run as a ROS 2 node. It collects logs from other nodes and stores them locally
     while also forwarding them to a remote server.
     To run the node, execute the script directly:
         $ python3 central_logger.py
@@ -79,17 +79,13 @@
         timestamp_str = datetime.now().strftime('%Y%m%d_%H%M%S')
         self.log_file = os.path.join(log_dir, f'central_log_{timestamp_str}.csv')
 
-<<<<<<< HEAD
+        if not os.path.isfile(self.log_file) or os.stat(self.log_file).st_size == 0:
         # Initialize CSV file with headers if it doesn't exist
-        if not os.path.isfile(self.log_file):
-=======
-        if not os.path.isfile(self.log_file) or os.stat(self.log_file).st_size == 0:
->>>>>>> a575e24c
             with open(self.log_file, mode='w', newline='') as file:
                 writer = csv.writer(file)
                 writer.writerow(['Timestamp', 'Node', 'Log Level', 'Message'])
 
-<<<<<<< HEAD
+        self.log_subscriber = self.create_subscription(Logs, '/central_logs', self.log_callback, 10)
         # Buffer to hold incoming logs
         self.log_buffer = []
 
@@ -104,15 +100,9 @@
                 for row in reader:
                     self.csv_buffer.append(tuple(row))
 
-        # Create a subscription to the log topic
-        self.log_subscriber = self.create_subscription(String, '/central_logs', self.log_callback, 10)
-
         # Create a timer to process logs every 5 seconds
         self.timer = self.create_timer(5.0, self.process_logs)
 
-=======
-        self.log_subscriber = self.create_subscription(Logs, '/central_logs', self.log_callback, 10)
->>>>>>> a575e24c
         self.get_logger().info("Central Logger Node started, listening for logs...")
 
     def log_callback(self, msg):
@@ -121,13 +111,6 @@
         Adds incoming logs to the buffer.
         """
         try:
-<<<<<<< HEAD
-            timestamp = datetime.now().strftime('%Y-%m-%d %H:%M:%S')
-            node_name, log_level, message = msg.data.split('|', 2)
-            self.log_buffer.append((timestamp, node_name, log_level, message))
-        except Exception as e:
-            self.get_logger().error(f"Error processing log message: {e}")
-=======
             timestamp_sec = msg.timestamp.sec
             formatted_time = datetime.fromtimestamp(timestamp_sec).strftime('%Y-%m-%d %H:%M:%S')
 
@@ -135,9 +118,9 @@
             log_level = msg.log_level
             message = msg.message
 
-            formatted_message = f"[{formatted_time}] [{log_level}] {node_name}: {message}"
-            self.get_logger().info(formatted_message)
->>>>>>> a575e24c
+            self.log_buffer.append((formatted_time, node_name, log_level, message))
+        except Exception as e:
+            self.get_logger().error(f"Error processing log message: {e}")
 
     def process_logs(self):
         """
@@ -154,17 +137,11 @@
             # Write the CSV buffer to the CSV file
             with open(self.log_file, mode='w', newline='') as file:
                 writer = csv.writer(file)
-<<<<<<< HEAD
                 writer.writerow(['Timestamp', 'Node', 'Log Level', 'Message'])  # Write header
                 writer.writerows(self.csv_buffer)
 
             # Send logs to the web GUI
             self.send_logs_to_web(self.log_buffer)
-=======
-                writer.writerow([formatted_time, node_name, log_level, message])
-
-            self.send_log_to_web(formatted_time, node_name, log_level, message)
->>>>>>> a575e24c
 
             # Clear the main buffer after processing
             self.log_buffer.clear()
@@ -201,4 +178,4 @@
     rclpy.shutdown()
 
 if __name__ == '__main__':
-    main()+    main()
