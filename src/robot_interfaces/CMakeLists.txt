--- conflicted
+++ resolved
@@ -20,11 +20,8 @@
   "msg/GoalStartMsg.msg"
   "msg/GoalReachMsg.msg"
   "msg/RobotStatus.msg"
-<<<<<<< HEAD
+  "msg/FleetStatus.msg"
   "msg/ShelfStatus.msg"
-=======
-  "msg/FleetStatus.msg"
->>>>>>> 7fe78088
   "srv/GetRobotFleetStatus.srv"
   "srv/GetShelfList.srv"
   "srv/GetRobotStatus.srv"
