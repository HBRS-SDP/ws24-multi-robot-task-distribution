import rclpy
from rclpy.node import Node
from rclpy.qos import QoSProfile, QoSDurabilityPolicy, QoSHistoryPolicy, QoSReliabilityPolicy
from robot_interfaces.srv import ShelfQuery, InventoryUpdate, GetRobotStatus, GetRobotFleetStatus, GetShelfList
from robot_interfaces.msg import Task, RobotStatus, ShelfStatus, FleetStatus
from geometry_msgs.msg import Pose
from std_msgs.msg import Int32
import json
import os
import csv
from ament_index_python.packages import get_package_share_directory

# Custom JSON Encoder for handling ShelfStatus and Pose
class CustomJSONEncoder(json.JSONEncoder):
    def default(self, obj):
        # Handle serialization for ShelfStatus
        if isinstance(obj, ShelfStatus):
            return {
                "shelf_id": obj.shelf_id,
                "shelf_location": obj.shelf_location,  # Pose is handled below
                "product": obj.product,
                "shelf_capacity": obj.shelf_capacity,
                "current_inventory": obj.current_inventory
            }
        # Handle serialization for Pose
        elif isinstance(obj, Pose):
            return {
                "position": {
                    "x": obj.position.x,
                    "y": obj.position.y,
                    "z": obj.position.z
                },
                "orientation": {
                    "x": obj.orientation.x,
                    "y": obj.orientation.y,
                    "z": obj.orientation.z,
                    "w": obj.orientation.w
                }
            }
        return super().default(obj)

class SharedMemoryNode(Node):
    def __init__(self):
        super().__init__('shared_memory_node')

        database_dir = get_package_share_directory("shared_memory_node")
        database_name = "shelves_database"
        database_file = os.path.join(database_dir, "databases", database_name + ".csv")

        # Initialize the database with sample data
        self.database = {"shelves": []}
        self.robots = []
        self.shelves = []
<<<<<<< HEAD

=======
>>>>>>> 703f05c3

        self.load_inventory(database_file)
        self.database["shelves"] = self.shelves
        self.database["robots"] = self.robots
        self.tasks = []
<<<<<<< HEAD
                
        # Create a QoS profile for fleet status
        qos_profile = QoSProfile(
            history=QoSHistoryPolicy.KEEP_LAST,
            depth=10,
            reliability=QoSReliabilityPolicy.RELIABLE,
            durability=QoSDurabilityPolicy.TRANSIENT_LOCAL
        )

        # Subscribers
        self.task_start_sub = self.create_subscription(Task, '/start_task', self.task_start_callback, 10)
        self.task_end_sub = self.create_subscription(Int32, '/end_task', self.task_end_callback, 10)
        self.fleet_status_sub = self.create_subscription(FleetStatus, '/fleet_status', self.fleet_status_callback,qos_profile=qos_profile)

        # Services
        self.database_query_service = self.create_service(
            ShelfQuery, '/shelf_query', self.shelf_query_callback)
        self.inventory_update_service = self.create_service(
            InventoryUpdate, '/update_inventory', self.inventory_update_callback)
        self.robot_state_service = self.create_service(
            GetRobotStatus, '/get_robot_state', self.robot_state_callback)
        
        self.robot_fleet_service = self.create_service(GetRobotFleetStatus, '/get_robot_fleet_status', self.get_fleet_status_callback)
        self.shelf_list_service = self.create_service(GetShelfList, '/get_shelf_list', self.get_shelf_list_callback)
=======

        # Subscribers and Services (omitted for brevity)
        # Subscribers and services setup here...
>>>>>>> 703f05c3

        self.get_logger().info("Database Module is ready.")
        
        # New service for getting the inventory
        self.get_inventory_service = self.create_service(InventoryUpdate, 'get_inventory', self.get_inventory)
        
        
    def get_inventory(self, request, response):
        """
        ROS2 service handler to send inventory data.
        """
        inventory_data = []
        for shelf in self.shelves:
        # Create a ShelfStatus message for each shelf
            shelf_status = ShelfStatus()
            shelf_status.shelf_id = shelf.shelf_id
            shelf_status.shelf_location = shelf.shelf_location  # Assuming Pose is already in correct format
            shelf_status.product = shelf.product
            shelf_status.shelf_capacity = shelf.shelf_capacity
            shelf_status.current_inventory = shelf.current_inventory
        
            # Append the ShelfStatus message to the inventory data list
            inventory_data.append(shelf_status)

        # Set the response shelves field with the populated list
        response.shelves = inventory_data
        return response


    def load_inventory(self, database_file):
        """Reads inventory data from the CSV file and stores it in a dictionary."""
        try:
            with open(database_file, mode='r') as file:
                reader = csv.DictReader(file)
                for row in reader:
                    shelf = ShelfStatus()
                    shelf_pose = Pose()
                    shelf_pose.position.x = float(row["X"])
                    shelf_pose.position.y = float(row["Y"])
                    shelf_pose.position.z = float(row["Z"])
                    shelf_pose.orientation.x = float(row["Q_X"])
                    shelf_pose.orientation.y = float(row["Q_Y"])
                    shelf_pose.orientation.z = float(row["Q_Z"])
                    shelf_pose.orientation.w = float(row["Q_W"])

                    shelf.shelf_id = int(row["id"])
                    shelf.shelf_location = shelf_pose
                    shelf.product = row["product"]
                    shelf.shelf_capacity = int(row["capacity"])
                    shelf.current_inventory = int(row["inventory"])
                    self.shelves.append(shelf)

            self.get_logger().info("Inventory successfully loaded from CSV.")
            self.log_database()
        except Exception as e:
            self.get_logger().error(f"Error loading inventory from CSV: {e}")

<<<<<<< HEAD

    def load_database_from_json(self, database_json):
        with open(database_json, 'r') as file:
            data = json.load(file)

        self.database = data
        self.log_database()


    def task_start_callback(self, msg):
        """Updates robot status and task history when a task starts."""
        self.get_logger().info(f"Robot {msg.robot_id} started task {msg.task_type} at shelf {msg.shelf_id} for task id {msg.task_id}")
        task = {'task_id': msg.task_id, 'robot_id': msg.robot_id, 'shelf_id': msg.shelf_id, 'item': msg.item, 'amount': msg.item_amount,
                'type': msg.task_type}
        self.tasks.append(task)
        print(self.tasks)
        self.update_robot_status(msg.robot_id, msg.task_type, False)
        self.log_database()


    def task_end_callback(self, msg):
        """Updates robot status and inventories when it reaches a shelf."""

        task = next((task for task in self.tasks if task.get("task_id") == msg.data), None)

        if not task:
            self.get_logger().info(f"The task with id {msg.data} was not found.")
            return

        robot_id = task.get('robot_id')
        self.update_inventory_status(task)
        self.update_robot_status(robot_id = robot_id, new_status = 'idle', availability = True)
        self.tasks.remove(task)

        self.get_logger().info(f"Robot {robot_id} has finished the task {msg.data}")
        self.log_database()


    def fleet_status_callback(self, msg):
        self.robots = msg.robot_status_list
        self.database["robots"] =  self.robots


    def update_robot_status(self, robot_id: int, new_status: str, availability: bool):
        if not self.robots:
            return

        for idx, robot in enumerate(self.robots):
            if robot.robot_id == robot_id:
                robot.status = new_status
                robot.is_available = availability
                self.robots[idx] = robot
                break


    def update_inventory_status(self, task):
        if not self.shelves:
            print("NO SHELF DATA")
            return

        for idx, shelf in enumerate(self.shelves):
            if shelf.shelf_id == task.get('shelf_id'):
                shelf.current_inventory -= task.get('amount')
                self.shelves[idx] = shelf
                self.get_logger().info(
                    f"📉 Inventory updated: {shelf.current_inventory} items of type {shelf.product} left on shelf {shelf.shelf_id}")


    def shelf_query_callback(self, request, response):
        """
        Callback for the /database_query service.
        Returns shelf details based on the provided shelf_id.
        """
        shelf_found = False
        shelf_id = request.shelf_id

        for shelf in self.shelves:
            if shelf_id == shelf.shelf_id:
                response.shelf_location = shelf.shelf_location
                response.shelf_capacity = shelf.shelf_capacity
                response.current_inventory = shelf.current_inventory
                shelf_found = True
                self.get_logger().info(f"Query successful for shelf_id: {shelf_id}")
                break


        if not shelf_found:
            default_pose = Pose()
            default_pose.position.x = 0.0
            default_pose.position.y = 0.0
            default_pose.position.z = 0.0
            default_pose.orientation.x = 0.0
            default_pose.orientation.y = 0.0
            default_pose.orientation.z = 0.0
            default_pose.orientation.w = 0.0
            response.shelf_location = default_pose
            response.shelf_capacity = 0
            response.current_inventory = 0
            self.get_logger().warn(f"Shelf_id {shelf_id} not found in database.")
        return response


    def robot_state_callback(self, request, response):
        """Returns the current state of a requested robot."""
        robot_found = False
        robot_id = request.robot_id

        for robot in self.robots:
            if robot_id == robot.robot_id:
                response = robot
                robot_found = True
                self.get_logger().info(f"Query successful for robot_id: {robot_id}")
                break

        if not robot_found:
            default_pose = Pose()
            default_pose.position.x = 0.0
            default_pose.position.y = 0.0
            default_pose.position.z = 0.0
            default_pose.orientation.x = 0.0
            default_pose.orientation.y = 0.0
            default_pose.orientation.z = 0.0
            default_pose.orientation.w = 0.0

            response.current_location = default_pose
            response.battery_level = 0
            response.is_available = False
            self.get_logger().warn(f"Robot_id {robot_id} not found in database.")
        return response


    def inventory_update_callback(self, request, response):
        """
        Callback for the /update_inventory service.
        Updates the inventory of a shelf.
        """
        shelf_id = request.shelf_id
        new_inventory = request.new_inventory
        response.success = False

        for index, shelf in enumerate(self.shelves):
            if shelf_id == shelf.shelf_id:
                self.shelves[index].current_inventory = new_inventory
                response.success = True
                self.get_logger().info(f"Inventory updated for shelf_id: {shelf_id}")
                break
        if not response.success:
            self.get_logger().warn(f"Shelf_id {shelf_id} not found in database.")

        return response
    

    def get_fleet_status_callback(self, request, response):

        if not self.robots:
            print("NO Robot Data")
            return
        
        response.robot_status_list = self.robots

        self.get_logger().info('Returning RobotFleetStatus.')
        return response
    

    def get_shelf_list_callback(self, request, response):
        
        if not self.shelves:
            print("NO Shelf Data")
            return

        response.shelf_status_list = self.shelves

        self.get_logger().info('Returning ShelfList.')
        return response


=======
>>>>>>> 703f05c3
    def log_database(self):
        """
        Logs the current state of the database using the custom JSON encoder.
        """
        self.database.update({"shelves": self.shelves})
        self.database.update({"robots": self.robots})

        # Use the custom encoder to serialize the database to JSON
        self.get_logger().info("Current Database State:")
<<<<<<< HEAD
        #self.get_logger().info(self.database)
        print(self.database)
=======
        self.get_logger().info(json.dumps(self.database, indent=2, cls=CustomJSONEncoder))
>>>>>>> 703f05c3

    # Other methods for task management, robot status, and inventory updates
    # The rest of your methods remain the same...

def main(args=None):
    rclpy.init(args=args)
    shared_memory_module = SharedMemoryNode()
    rclpy.spin(shared_memory_module)
    shared_memory_module.destroy_node()
    rclpy.shutdown()

if __name__ == '__main__':
    main()
<|MERGE_RESOLUTION|>--- conflicted
+++ resolved
@@ -10,34 +10,6 @@
 import csv
 from ament_index_python.packages import get_package_share_directory
 
-# Custom JSON Encoder for handling ShelfStatus and Pose
-class CustomJSONEncoder(json.JSONEncoder):
-    def default(self, obj):
-        # Handle serialization for ShelfStatus
-        if isinstance(obj, ShelfStatus):
-            return {
-                "shelf_id": obj.shelf_id,
-                "shelf_location": obj.shelf_location,  # Pose is handled below
-                "product": obj.product,
-                "shelf_capacity": obj.shelf_capacity,
-                "current_inventory": obj.current_inventory
-            }
-        # Handle serialization for Pose
-        elif isinstance(obj, Pose):
-            return {
-                "position": {
-                    "x": obj.position.x,
-                    "y": obj.position.y,
-                    "z": obj.position.z
-                },
-                "orientation": {
-                    "x": obj.orientation.x,
-                    "y": obj.orientation.y,
-                    "z": obj.orientation.z,
-                    "w": obj.orientation.w
-                }
-            }
-        return super().default(obj)
 
 class SharedMemoryNode(Node):
     def __init__(self):
@@ -51,17 +23,13 @@
         self.database = {"shelves": []}
         self.robots = []
         self.shelves = []
-<<<<<<< HEAD
-
-=======
->>>>>>> 703f05c3
+
 
         self.load_inventory(database_file)
         self.database["shelves"] = self.shelves
         self.database["robots"] = self.robots
         self.tasks = []
-<<<<<<< HEAD
-                
+
         # Create a QoS profile for fleet status
         qos_profile = QoSProfile(
             history=QoSHistoryPolicy.KEEP_LAST,
@@ -82,45 +50,16 @@
             InventoryUpdate, '/update_inventory', self.inventory_update_callback)
         self.robot_state_service = self.create_service(
             GetRobotStatus, '/get_robot_state', self.robot_state_callback)
-        
+
         self.robot_fleet_service = self.create_service(GetRobotFleetStatus, '/get_robot_fleet_status', self.get_fleet_status_callback)
         self.shelf_list_service = self.create_service(GetShelfList, '/get_shelf_list', self.get_shelf_list_callback)
-=======
-
-        # Subscribers and Services (omitted for brevity)
-        # Subscribers and services setup here...
->>>>>>> 703f05c3
 
         self.get_logger().info("Database Module is ready.")
-        
-        # New service for getting the inventory
-        self.get_inventory_service = self.create_service(InventoryUpdate, 'get_inventory', self.get_inventory)
-        
-        
-    def get_inventory(self, request, response):
-        """
-        ROS2 service handler to send inventory data.
-        """
-        inventory_data = []
-        for shelf in self.shelves:
-        # Create a ShelfStatus message for each shelf
-            shelf_status = ShelfStatus()
-            shelf_status.shelf_id = shelf.shelf_id
-            shelf_status.shelf_location = shelf.shelf_location  # Assuming Pose is already in correct format
-            shelf_status.product = shelf.product
-            shelf_status.shelf_capacity = shelf.shelf_capacity
-            shelf_status.current_inventory = shelf.current_inventory
-        
-            # Append the ShelfStatus message to the inventory data list
-            inventory_data.append(shelf_status)
-
-        # Set the response shelves field with the populated list
-        response.shelves = inventory_data
-        return response
 
 
     def load_inventory(self, database_file):
         """Reads inventory data from the CSV file and stores it in a dictionary."""
+    
         try:
             with open(database_file, mode='r') as file:
                 reader = csv.DictReader(file)
@@ -142,12 +81,12 @@
                     shelf.current_inventory = int(row["inventory"])
                     self.shelves.append(shelf)
 
+
             self.get_logger().info("Inventory successfully loaded from CSV.")
             self.log_database()
         except Exception as e:
             self.get_logger().error(f"Error loading inventory from CSV: {e}")
 
-<<<<<<< HEAD
 
     def load_database_from_json(self, database_json):
         with open(database_json, 'r') as file:
@@ -188,7 +127,6 @@
 
     def fleet_status_callback(self, msg):
         self.robots = msg.robot_status_list
-        self.database["robots"] =  self.robots
 
 
     def update_robot_status(self, robot_id: int, new_status: str, availability: bool):
@@ -226,9 +164,7 @@
 
         for shelf in self.shelves:
             if shelf_id == shelf.shelf_id:
-                response.shelf_location = shelf.shelf_location
-                response.shelf_capacity = shelf.shelf_capacity
-                response.current_inventory = shelf.current_inventory
+                response = shelf
                 shelf_found = True
                 self.get_logger().info(f"Query successful for shelf_id: {shelf_id}")
                 break
@@ -324,26 +260,16 @@
         return response
 
 
-=======
->>>>>>> 703f05c3
     def log_database(self):
         """
-        Logs the current state of the database using the custom JSON encoder.
+        Logs the current state of the database
         """
         self.database.update({"shelves": self.shelves})
         self.database.update({"robots": self.robots})
-
-        # Use the custom encoder to serialize the database to JSON
         self.get_logger().info("Current Database State:")
-<<<<<<< HEAD
         #self.get_logger().info(self.database)
         print(self.database)
-=======
-        self.get_logger().info(json.dumps(self.database, indent=2, cls=CustomJSONEncoder))
->>>>>>> 703f05c3
-
-    # Other methods for task management, robot status, and inventory updates
-    # The rest of your methods remain the same...
+
 
 def main(args=None):
     rclpy.init(args=args)
@@ -352,5 +278,6 @@
     shared_memory_module.destroy_node()
     rclpy.shutdown()
 
+
 if __name__ == '__main__':
-    main()
+    main()