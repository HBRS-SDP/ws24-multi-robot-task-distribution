--- conflicted
+++ resolved
@@ -9,8 +9,6 @@
 */.idea*
 *.idea
 *.vscode
-<<<<<<< HEAD
-
 ### ROS2 ###
 install/
 log/
@@ -40,9 +38,4 @@
 
 # Colcon custom files
 COLCON_IGNORE
-AMENT_IGNORE
-=======
-/build
-/install
-/log
->>>>>>> d631feff
+AMENT_IGNORE